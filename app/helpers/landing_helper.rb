--- conflicted
+++ resolved
@@ -148,115 +148,10 @@
   end
 
   def featured_developer_tools
-<<<<<<< HEAD
-=begin
-    [
-      ToolCard.new(
-        title: 'Surah audio segments',
-        description: 'Tool for creating word by word timestamp data of surah audio files.',
-        url: '/surah_audio_files',
-        type: 'segments',
-        icon: 'timestamp.svg',
-        info_tip: "Surah Timestamp Editor is designed to help you prepare precise timestamp data for surah audio files. This data empower Quranic apps to highlight the currently playing words in real-time."
-      ),
-      ToolCard.new(
-        title: 'Prepare Mushaf layout',
-        description: 'Proofread and fix different layouts of Mushaf( 15 lines, 16 lines, v2, v1 etc)',
-        url: '/mushaf_layouts',
-        type: 'mushaf-layout',
-        icon: 'layout.svg',
-        info_tip: "This feature allows you to view the digital Quran script as it appears in printed Mushafs. You can also customize and prepare layouts based on any printed Mushaf format."
-      ),
-      ToolCard.new(
-        title: 'Mutashabihat ul Quran',
-        description: 'Contribute preparing matching ayah and phrases data in Quran.',
-        url: '/morphology_phrases',
-        type: 'mutashabihat',
-        icon: 'mutashabihat.svg',
-        info_tip: "This tool allows you to identify and compare verses and phrases that share similarities in meaning, context, or wording."
-      ),
-      ToolCard.new(
-        title: 'Ayah audio segments',
-        description: 'Tool for creating word by word segments of ayah by ayah audio files.',
-        url: '/ayah_audio_files',
-        type: 'segments',
-        icon: 'timestamp.svg',
-        info_tip: "Ayah Timestamp Editor is designed to help you prepare precise timestamp data for ayah audio files. This data empower Quranic apps to highlight the currently playing words in real-time."
-      ),
-      ToolCard.new(
-        title: 'Ayah translation in different languages',
-        description: 'Tool for proofreading and suggesting fixes for ayah translations.',
-        url: '/translation_proofreadings',
-        type: 'translation',
-        icon: 'translation.svg',
-        info_tip: "This tool helps you review and suggest fixes for Quran translations, including typos and issues that may occur during OCR (Optical Character Recognition) or due to human error."
-      ),
-      ToolCard.new(
-        title: 'Quranic script and fonts',
-        description: 'Proofread tashkeel issues in Quran script for different fonts.',
-        url: '/word_text_proofreadings',
-        type: 'quranic-text',
-        icon: 'open_book.svg',
-        info_tip: "This tool enables you to proofread Quran script and rendering in various fonts, examining it both ayah by ayah and word by word. Ensure that the script is accurately rendered and consistent across different fonts.",
-      )
-    ]
-=end
-
-=======
->>>>>>> 40a26414
     developer_tools.first(8)
   end
 
   def featured_developer_resources
-<<<<<<< HEAD
-=begin
-    [
-      ToolCard.new(
-        title: 'Download Quran Translation',
-        description: 'Download ayah by ayah and word by word translation in different languages.',
-        url: '/resources/translation',
-        type: 'translation',
-        icon: 'translation.svg',
-      ),
-      ToolCard.new(
-        title: 'Audio files and segments data',
-        description: 'Download surah by surah, ayah by ayah and word by word audio files and segments data.',
-        url: '/resources/recitation',
-        type: 'segments',
-        icon: 'timestamp.svg',
-      ),
-      ToolCard.new(
-        title: 'Quranic script and fonts',
-        description: 'Download Quran text and fonts, Madani, IndoPak etc.',
-        url: '/resources/quran-script',
-        type: 'quranic-text',
-        icon: 'open_book.svg',
-      ),
-      ToolCard.new(
-        title: 'Download Mushaf layout',
-        description: 'Download mushaf layout data( 15 lines, 16 lines, v2, v1 etc)',
-        url: '/resources/mushaf-layout',
-        type: 'page-layout',
-        icon: 'layout.svg',
-      ),
-      ToolCard.new(
-        title: 'Mutashabihat ul Quran Data',
-        description: 'Download Mutashabihat ul Quran data, featuring the similar or analogous phrases found throughout the Quran.',
-        url: '/resources/mutashabihat',
-        type: 'mutashabihat',
-        icon: 'mutashabihat.svg',
-      ),
-      ToolCard.new(
-        title: 'Tafsirs',
-        description: 'Download tafsir data in multiple languages, with ayah grouping information.',
-        url: '/resources/tafsir',
-        type: 'tafsirs',
-        icon: 'book.svg',
-      )
-    ]
-=end
-=======
->>>>>>> 40a26414
     featured_downloadable_resource_cards + downloadable_resource_cards.first(5)
   end
 end