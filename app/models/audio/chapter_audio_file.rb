--- conflicted
+++ resolved
@@ -41,13 +41,10 @@
     belongs_to :chapter
     has_many :audio_segments, class_name: 'Audio::Segment', foreign_key: 'audio_file_id'
 
-<<<<<<< HEAD
-=======
     def has_audio_meta_data?
       [duration, bit_rate, file_size, mime_type].all?(&:present?)
     end
 
->>>>>>> 53cd55c0
     def audio_format
       read_attribute('format') || url.split('.').last || 'mp3'
     end
