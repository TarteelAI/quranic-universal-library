--- conflicted
+++ resolved
@@ -10,22 +10,8 @@
 
 <body>
 <%= render 'shared/flash_notices' %>
-<<<<<<< HEAD
-  <% if controller_name == 'credits' %>
-    <%= render 'landing/header', locals: { variant: 'credits' } %>
-  <% else %>
-    <%= render 'landing/header' %>
-  <% end %>
-  <%= yield %>
-  <%= render 'landing/footer' %>
-=======
-<div class="container-lg">
-  <%= render 'landing/header' %>
-</div>
+<%= render 'landing/header' %>
 <%= yield %>
-<div class="container-lg">
-  <%= render 'landing/footer' %>
-</div>
->>>>>>> 179c28cb
+<%= render 'landing/footer' %>
 </body>
 </html>