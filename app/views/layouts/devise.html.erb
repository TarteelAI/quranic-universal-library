--- conflicted
+++ resolved
@@ -4,17 +4,10 @@
     <meta charset="utf-8"/>
     <%= render 'shared/meta_tags' %>
 
-<<<<<<< HEAD
-    <%= stylesheet_link_tag "landing", "data-turbo-track": "reload" %>
-    <%= stylesheet_link_tag "tailwind", "inter-font", "data-turbo-track": "reload" %>
-    <%= javascript_include_tag "application", "data-turbo-track": "reload" %>
-  </head>
-=======
   <%= stylesheet_link_tag "landing", "data-turbo-track": "reload" %>
   <%= stylesheet_link_tag "tailwind", "inter-font", "data-turbo-track": "reload" %>
   <%= javascript_include_tag "application", "data-turbo-track": "reload" %>
 </head>
->>>>>>> e666446d
 
   <body class="tw-font-inter">
     <%= render 'shared/flash_notices' %>
