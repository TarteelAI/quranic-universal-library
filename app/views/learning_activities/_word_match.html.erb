--- conflicted
+++ resolved
@@ -19,10 +19,6 @@
   </div>
 
   <div class="d-flex flex-column flex-md-row gap-5 position-relative" id="match-area">
-<<<<<<< HEAD
-
-=======
->>>>>>> dd8a28ae
     <!-- Arabic Column -->
     <div class="flex-fill">
       <h3 class="mb-3 text-primary text-center tw-text-xl">Arabic</h3>
