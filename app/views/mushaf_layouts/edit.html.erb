--- conflicted
+++ resolved
@@ -9,21 +9,12 @@
   turbo_mushaf_page_options = { turbo_frame: 'mushaf-page', turbo_method: 'get', turbo_action: "replace" }
 
   if @access
-<<<<<<< HEAD
-    more_action << link_to('Update page ayah mapping', mushaf_layout_path(@mushaf.id, page_number: page_number, mapping: true), class: 'dropdown-item', data: { turbo_frame: 'page', turbo_method: 'get' })
-    more_action << link_to('Fix line alignment', mushaf_layout_path(@mushaf.id, page_number: page_number, page_alignment: true), class: 'dropdown-item', data: { turbo_frame: 'page', turbo_method: 'get' })
-  end
-
-  more_action << link_to('Proofreading view(With pdf)', mushaf_layout_path(@mushaf.id, page_number: page_number, source_pdf: true), class: 'dropdown-item', data: { turbo_frame: 'page', turbo_method: 'get' })
-  more_action << link_to('Preview Page', mushaf_layout_path(@mushaf.id, page_number: page_number), class: 'dropdown-item', data: { turbo_frame: 'page', turbo_method: 'get' })
-=======
     more_action << link_to('Update page ayah mapping', mushaf_layout_path(@mushaf.id, page_number: page_number, mapping: true), class: 'dropdown-item', data: turbo_page_options)
     more_action << link_to('Fix line alignment', mushaf_layout_path(@mushaf.id, page_number: page_number, page_alignment: true), class: 'dropdown-item', data: turbo_page_options)
   end
 
   more_action << link_to('Proofreading view(With pdf)', mushaf_layout_path(@mushaf.id, page_number: page_number, source_pdf: true), class: 'dropdown-item', data: turbo_page_options)
   more_action << link_to('Preview Page', mushaf_layout_path(@mushaf.id, page_number: page_number), class: 'dropdown-item', data: turbo_page_options)
->>>>>>> f508796a
   more_action << link_to('Compare with', '#_', class: 'dropdown-item', data: { controller: 'ajax-modal', url: mushaf_layout_path(@mushaf.id, page_number: page_number, view_type: 'compare_mushaf') })
   more_action << link_to('Jump to page', '#_', class: 'dropdown-item', data: { controller: 'ajax-modal', url: mushaf_layout_path(@mushaf.id, page_number: page_number, compare: @compared_mushaf&.id, view_type: 'select_page') })
 
@@ -39,13 +30,8 @@
     </ul>
     </div>"
 
-<<<<<<< HEAD
-  actions << link_to('Previous Page', edit_mushaf_layout_path(@mushaf.id, compare: @compared_mushaf&.id, page_number: page_number - 1, source_pdf: params[:source_pdf], page_alignment: params[:page_alignment]), class: 'btn btn-dark', data: { turbo_frame: 'mushaf-page', turbo_method: 'get' })
-  actions << link_to('Next page', edit_mushaf_layout_path(@mushaf.id, compare: @compared_mushaf&.id, page_number: page_number + 1, source_pdf: params[:source_pdf], page_alignment: params[:page_alignment]), class: 'btn btn-dark', data: { turbo_frame: 'mushaf-page', turbo_method: 'get' })
-=======
   actions << link_to('Previous Page', edit_mushaf_layout_path(@mushaf.id, compare: @compared_mushaf&.id, page_number: page_number - 1, source_pdf: params[:source_pdf], page_alignment: params[:page_alignment]), class: 'btn btn-dark', data: turbo_mushaf_page_options)
   actions << link_to('Next page', edit_mushaf_layout_path(@mushaf.id, compare: @compared_mushaf&.id, page_number: page_number + 1, source_pdf: params[:source_pdf], page_alignment: params[:page_alignment]), class: 'btn btn-dark', data: turbo_mushaf_page_options)
->>>>>>> f508796a
 
   actions << link_to('Back to filter', mushaf_layouts_path, class: 'btn btn-info')
 %>
