<% if resource.mushaf_layout? %>
  <%= render 'resources/previews/mushaf_layout', resource: resource %>
<% end %>

<% if resource.quran_script? %>
  <%= render 'resources/previews/quran_script', resource: resource %>
<% end %>

<<<<<<< HEAD
<% if resource.translation_preview? %>
  <%= render 'resources/previews/translation', resource: resource %>
=======
<% if resource.font? %>
  <%= render 'resources/previews/font', resource: resource %>
>>>>>>> cdc24805
<% end %><|MERGE_RESOLUTION|>--- conflicted
+++ resolved
@@ -6,11 +6,10 @@
   <%= render 'resources/previews/quran_script', resource: resource %>
 <% end %>
 
-<<<<<<< HEAD
 <% if resource.translation_preview? %>
   <%= render 'resources/previews/translation', resource: resource %>
-=======
+<% end %>
+
 <% if resource.font? %>
   <%= render 'resources/previews/font', resource: resource %>
->>>>>>> cdc24805
 <% end %>