<div id="resources" data-controller="resource-search">
  <%= render 'hero' %>
<<<<<<< HEAD
  <%= render 'layouts/grid' do %>
    <div class="tw-grid-cols-subgrid tw-grid tw-mt-6">
      <div class="tw-border tw-rounded-lg tw-p-4 tw-bg-gray-100 tw-h-fit tw-space-y-3">
        <p class="tw-font-semibold">
          About This Page
        </p>
        <p>
          Below you will find a list of the categories of Quranic data available on QUL, for example translations, tafsirs, and surah information. Clicking on one of these resource categories will take you to a page where you can download the various resources belonging to that category in formats such as sqlite and json. For more granular options to find and download resources, visit the advanced admin panel. Resources included in QUL are intended for you to download and package with your own project; no API is available
        </p>
      </div>
      <div class="tw-mt-8">
        <%= render 'resources_list' %>
      </div>
    </div>
    <div class="tw-mb-10 tw-mt-8">
      <%= render 'content_notice' %>
    </div>
  <% end %>
</div>
=======

  <div class="container-lg mt-3 pt-md-4">
    <div class="alert alert-dark" role="alert">
      <h4>
        About This Page
      </h4>
      Below you will find a list of the categories of Quranic data available on QUL, for example translations, tafsirs,
      and surah information. Clicking on one of these resource categories will take you to a page where you can download
      the various resources belonging to that category in formats such as sqlite and json. For more granular options to
      find and download resources, visit the advanced admin panel. Resources included in QUL are intended for you to
      download and package with your own project; no API is available
    </div>
  </div>

  <%= render 'resources_list' %>

  <div id="empty-results-message" class="container-lg d-none">
    <p>No results found</p>
  </div>
</div>

<%= render 'content_notice' %>
>>>>>>> 992ca225
<|MERGE_RESOLUTION|>--- conflicted
+++ resolved
@@ -1,6 +1,5 @@
 <div id="resources" data-controller="resource-search">
   <%= render 'hero' %>
-<<<<<<< HEAD
   <%= render 'layouts/grid' do %>
     <div class="tw-grid-cols-subgrid tw-grid tw-mt-6">
       <div class="tw-border tw-rounded-lg tw-p-4 tw-bg-gray-100 tw-h-fit tw-space-y-3">
@@ -19,28 +18,4 @@
       <%= render 'content_notice' %>
     </div>
   <% end %>
-</div>
-=======
-
-  <div class="container-lg mt-3 pt-md-4">
-    <div class="alert alert-dark" role="alert">
-      <h4>
-        About This Page
-      </h4>
-      Below you will find a list of the categories of Quranic data available on QUL, for example translations, tafsirs,
-      and surah information. Clicking on one of these resource categories will take you to a page where you can download
-      the various resources belonging to that category in formats such as sqlite and json. For more granular options to
-      find and download resources, visit the advanced admin panel. Resources included in QUL are intended for you to
-      download and package with your own project; no API is available
-    </div>
-  </div>
-
-  <%= render 'resources_list' %>
-
-  <div id="empty-results-message" class="container-lg d-none">
-    <p>No results found</p>
-  </div>
-</div>
-
-<%= render 'content_notice' %>
->>>>>>> 992ca225
+</div>