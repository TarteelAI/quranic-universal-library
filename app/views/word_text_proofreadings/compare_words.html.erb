--- conflicted
+++ resolved
@@ -61,24 +61,11 @@
   <div class="page-wrapper tw-container tw-max-w-7xl tw-mx-auto tw-px-4">
     <div data-controller="chars-info" class="page-section tw-mb-3 tw-mt-4 tw-w-full" style="position: relative;">
       <h2 class="tw-text-2xl tw-flex tw-justify-between tw-items-center">
-<<<<<<< HEAD
         <span>
           Words containing <span class="qpc-hafs"><%= @char %></span>
         </span>
         <span>
           <button class="tw-px-4 tw-py-2 tw-rounded tw-font-medium tw-transition-colors tw-bg-blue-500 hover:tw-bg-blue-600 tw-text-white" id="toggle-issues">
-=======
-        <div>
-          Words containing
-
-          <span class="qpc-hafs">
-            <%= @char.chars.join(', ') %>
-          </span>
-        </div>
-
-        <div>
-          <button class="btn btn-primary" id="toggle-issues">
->>>>>>> 9f2ab1e3
             Toggle matched words
           </button>
         </div>
