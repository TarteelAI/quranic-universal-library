--- conflicted
+++ resolved
@@ -141,16 +141,12 @@
       closest_segment
     end
 
-<<<<<<< HEAD
-    def track_repetition
-      segments = Audio::Segment.where(audio_recitation_id: recitation.id).order('verse_id asc')
-=======
+
     def track_repetition(chapter_id: nil)
       segments = Audio::Segment.where(audio_recitation_id: recitation.id).order('verse_id asc')
       if chapter_id
         segments = segments.where(chapter_id: chapter_id)
       end
->>>>>>> 53cd55c0
 
       segments.each do |segment|
         repetition = segment.find_repeated_segments
