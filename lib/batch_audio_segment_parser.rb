require 'find'
require 'fileutils'

=begin
<<<<<<< HEAD
# Basic workflow
p = BatchAudioSegmentParser.new(data_directory: "tools/segments/data/vs_logs", reset_db: false)
=======
p = BatchAudioSegmentParser.new(data_directory: "/Volumes/Data/qul-segments/data/vs_logs", reset_db: true)
>>>>>>> c1e4bf58

p.validate_log_files
p.remove_duplicate_files
p.group_files_by_reciter
p.process_all_files

1.upto(114) do |i|
<<<<<<< HEAD
  p.process_reciter(reciter: 1, surah: 2)
=======
  p.process_reciter(reciter: 65, surah: i)
>>>>>>> c1e4bf58
end

# Method 1: Adjust boundaries using full audio silence detection
p.segmented_recitations.each do |r|
<<<<<<< HEAD
  1.upto(114) do |i|
  end
=======
1.upto(114) do |i|
  p.prepare_ayah_boundaries(reciter: 65, surah: i)
end
>>>>>>> c1e4bf58
end

p.cleanup_duplicate_failures
p.seed_reciters
=end

class BatchAudioSegmentParser
  attr_accessor :files_with_issues,
                :data_directory
  MIN_GAP_BETWEEN_AYAHS = 80 # milliseconds - minimum gap to maintain between ayahs

  def initialize(data_directory:, reset_db: true)
    @data_directory = data_directory
    setup_db(reset_db: reset_db)
    @files_with_issues = []
  end

  def process_all_files
    files = filter_segments_files

    files.each_with_index do |file_path, index|
      puts "Processing file #{index + 1}/#{files.length}: #{file_path}"
      process_file(file_path)
    end

    after_processing_summary
  end

  def validate_log_files
    seen = Hash.new { |h, k| h[k] = [] }
    files = filter_segments_files
    files_to_remove = []

    files.each do |file_path|
      folder = File.dirname(file_path)
      filename = File.basename(folder)

      if filename =~ /^(\d{3})(\d{3})(dd|ff)-/
        reciter_id, surah_number = parse_reciter_and_surah_id(filename)
        key = "#{reciter_id}-#{surah_number}"

        if File.zero?(file_path) || File.read(file_path).strip.empty?
          puts "Empty file #{file_path}"
          files_to_remove << file_path
          next
        end

        seen[key] << file_path
      else
        puts "Invalid format: #{file_path}"
      end
    end

    puts "Finding duplicate files"
    seen.each do |key, files|
      if files.size > 1
        puts "Reciter/Surah #{key} has duplicates:"

        files_with_sizes = files.map do |path|
          size_bytes = File.size(path)
          size_kb = (size_bytes.to_f / 1024).round(2)
          data = Oj.load(File.read(path)) rescue []
          positions = data.select { |entry| entry['type'] == 'POSITION' }

          {
            path: path,
            size_bytes: size_bytes,
            size_kb: size_kb,
            positions: positions.size
          }
        end

        files_with_sizes = files_with_sizes.sort_by { |file_info| [-file_info[:positions], -file_info[:size_bytes]] }

        files_with_sizes.each_with_index do |file_info, index|
          puts "  #{file_info[:path]} - #{file_info[:size_kb]} KB"

          if file_info[:size_kb].zero?
            files_to_remove << file_info[:path]
          elsif index > 0
            puts "Duplicate file: #{file_info[:path]}"
            files_to_remove << file_info[:path]
          end
        end
      end
    end

    "Validation complete. Check the output for any issues."
    files_to_remove
  end

  def remove_duplicate_files
    files = validate_log_files
    return if files.empty?
    puts "Removing #{files.length} duplicate files and their folders"
    FileUtils.mkdir_p("#{@data_directory.gsub('vs_logs', '')}/duplicate_files")

    files.each do |file_path|
      folder = File.dirname(file_path)
      log_file_name = "#{@data_directory.gsub('vs_logs', '')}logs/#{folder.split('/').last}.log"

      FileUtils.mv(folder, "#{@data_directory.gsub('vs_logs', '')}/duplicate_files")

      if File.exist?(log_file_name)
        FileUtils.mv(log_file_name, "#{@data_directory.gsub('vs_logs', '')}/duplicate_files")
      end
    end
  end

  def update_last_ayah_with_audio_duration(reciter:, surah:)
    audio_file_path = "#{@data_directory.gsub('vs_logs', 'audio')}/#{reciter}/wav/#{format('%03d', surah)}.wav"
    duration = calculate_audio_file_duration(audio_file_path)

    if duration
      last_ayah_boundary = Segments::AyahBoundary.where(
        reciter_id: reciter,
        surah_number: surah
      ).order(ayah_number: :desc).first

      last_ayah_boundary.update_columns(
        corrected_end_time: [duration, last_ayah_boundary.corrected_end_time.to_i].max
      )
    else
      raise "Could not determine audio duration for file: #{audio_file_path}"
    end
  end

  # Adjust Ayah boundaries using silence data calculated using
  # relative volume levels around the boundaries(see find_boundary_silences.py for more info)
  def refine_boundaries_with_detected_silences(reciter:, surah:, silences_file:)
    unless File.exist?(silences_file)
      puts "Silences file not found: #{silences_file}"
      return
    end

    boundary_silences = Oj.load(File.read(silences_file))
    boundary_silences_map = {}
    boundary_silences.each do |silence|
      boundary_silences_map[silence['ayah']] = silence
    end

    adjustment_results = {}

    ayah_boundaries = Segments::AyahBoundary
                        .where(reciter_id: reciter, surah_number: surah)
                        .order('ayah_number asc')

    return if ayah_boundaries.empty?

    adjustment_results = adjust_boundary_start_time(ayah_boundaries, boundary_silences_map, adjustment_results)
    adjust_boundary_end_time(ayah_boundaries, boundary_silences_map, adjustment_results)

    ayah_boundaries.each_with_index do |ayah_boundary, i|
      next_ayah = adjustment_results[ayah_boundary.ayah_number + 1]
      adjustment = adjustment_results[ayah_boundary.ayah_number]
      start_time = adjustment[:corrected_start_time]
      end_time = adjustment[:corrected_end_time]

      if next_ayah
        end_time = [end_time, next_ayah[:corrected_start_time] - MIN_GAP_BETWEEN_AYAHS].max
      end

      ayah_boundary.update_columns(
        corrected_start_time: start_time,
        corrected_end_time: end_time
      )
    end

    update_last_ayah_with_audio_duration(reciter: reciter, surah: surah)
    adjustment_results[ayah_boundaries.last.ayah_number][:adjustment_notes] << "Last ayah end time set to audio duration"

    # fix_boundary_overlaps(ayah_boundaries)
    ayah_boundaries.each(&:reload)

    plot_data = []
    ayah_boundaries.each_with_index do |ayah_boundary, idx|
      result_data = adjustment_results[ayah_boundary.ayah_number]

      # Determine which silence was used (if any)
      silence_used = nil
      if result_data
        if result_data[:silence_before_used]
          silence_used = result_data[:silence_before_used]
        elsif result_data[:silence_after_used]
          silence_used = result_data[:silence_after_used]
        end
      end

      # Calculate gap to next ayah
      gap_to_next = nil
      if idx < ayah_boundaries.length - 1
        next_ayah = ayah_boundaries[idx + 1]
        gap_to_next = next_ayah.corrected_start_time - ayah_boundary.corrected_end_time
      end

      plot_data << {
        ayah: ayah_boundary.ayah_number,
        start_time: ayah_boundary.start_time,
        end_time: ayah_boundary.end_time,
        silence_used: silence_used,
        corrected_start_time: ayah_boundary.corrected_start_time,
        corrected_end_time: ayah_boundary.corrected_end_time,
        adjustment_method: result_data ? result_data[:adjustment_notes].join('; ') : 'refined_with_boundary_silences',
        gap_to_next: gap_to_next
      }
    end

    # Save detailed refinement results
    result_path = "tools/segments/data/result/plot_data/#{reciter}"
    FileUtils.mkdir_p(result_path) unless Dir.exist?(result_path)
    File.open("#{result_path}/#{surah}.json", "wb") do |file|
      file.puts Oj.dump(plot_data, mode: :compat)
    end

    puts "Refinement Summary:"
    adjustment_results.values.each do |r|
      start_change = r[:corrected_start_time] - r[:original_start]
      end_change = r[:corrected_end_time] - r[:original_end]

      if start_change != 0 || end_change != 0
        puts "Ayah #{r[:ayah]}:"
        puts "  Start: #{r[:current_corrected_start]}ms → #{r[:new_corrected_start]}ms (#{start_change > 0 ? '+' : ''}#{start_change}ms)" if start_change != 0
        puts "  End: #{r[:current_corrected_end]}ms → #{r[:new_corrected_end]}ms (#{end_change > 0 ? '+' : ''}#{end_change}ms)" if end_change != 0
        r[:adjustment_notes].each { |note| puts "    - #{note}" }
      end
    end

    puts "Results saved:"
    puts "Detailed: #{result_path}/#{surah}_refined.json"
    puts "Plot data: #{result_path}/#{surah}.json"

    adjustment_results.values
  end

  # Export ayah boundaries to JSON format for use with Python silence detection tools
  # Exports both original and corrected (final) timings
  def export_ayah_boundaries(reciter:, surah:, output_dir:)
    FileUtils.mkdir_p(output_dir) unless Dir.exist?(output_dir)

    ayah_boundaries = Segments::AyahBoundary
                        .where(reciter_id: reciter, surah_number: surah)
                        .order('ayah_number asc')

    if ayah_boundaries.empty?
      puts "No boundaries found for Reciter #{reciter}, Surah #{surah}"
      return
    end

    boundaries_data = ayah_boundaries.map do |ayah|
      {
        ayah: ayah.ayah_number,
        start_time: ayah.start_time,
        end_time: ayah.end_time
      }
    end

    output_file = "#{output_dir}/#{surah}.json"
    File.open(output_file, "w") do |file|
      file.puts Oj.dump(boundaries_data, mode: :compat)
    end

    output_file
  end

  def seed_reciters
    segmented_recitations.each do |recitation|
      chapters = Segments::Position.where(reciter_id: recitation.id).pluck(:surah_number).uniq

      Segments::Reciter.where(id: recitation.id).first_or_create(
        name: recitation.humanize,
        segmented_chapters: chapters.join(',')
      )
    end
  end

  def cleanup_duplicate_failures
    duplicates = Segments::Failure
                   .where.not(expected_transcript: ['', nil])
                   .group(:expected_transcript, :surah_number, :ayah_number, :reciter_id)
                   .having("COUNT(*) > 5")
                   .count

    duplicates.each_key do |(expected_transcript, surah_number, ayah_number, reciter_id)|
      ids = Segments::Failure.where(
        expected_transcript: expected_transcript,
        surah_number: surah_number,
        ayah_number: ayah_number,
        reciter_id: reciter_id
      ).order(:id).pluck(:id)

      Segments::Failure.where(id: ids.drop(1)).delete_all
    end
  end

  def process_reciter(reciter:, surah: nil)
    puts "Processing files for reciter ID: #{reciter}"
    files = filter_segments_files(reciter, surah)

    files.each do |file_path|
      process_file(file_path)
    end
    after_processing_summary
  end

  def group_files_by_reciter
    files = filter_segments_files

    # Group files by reciter ID
    files_by_reciter = files.group_by do |file_path|
      folder_name = File.basename(File.dirname(file_path))
      # Extract reciter ID from folder name (first 3 digits)
      folder_name[0..2].to_i
    end

    puts "Found files for #{files_by_reciter.keys.size} reciters"

    files_by_reciter.each do |reciter_id, reciter_files|
      puts "Processing reciter ID: #{reciter_id} with #{reciter_files.size} files"

      reciter_folder = File.join(@data_directory, reciter_id.to_s)
      FileUtils.mkdir_p(reciter_folder) unless Dir.exist?(reciter_folder)

      reciter_files.each do |file_path|
        source_folder = File.dirname(file_path)
        folder_name = File.basename(source_folder)
        destination_folder = File.join(reciter_folder, folder_name)

        next if source_folder == destination_folder

        begin
          if Dir.exist?(destination_folder)
            puts "  Destination folder already exists: #{destination_folder}, skipping..."
          else
            FileUtils.mv(source_folder, destination_folder)
            puts "  Moved: #{folder_name} -> #{reciter_folder}/"
          end
        rescue => e
          puts "  Error moving #{source_folder}: #{e.message}"
        end
      end

      log_directory = @data_directory.gsub('vs_logs', 'logs')
      if Dir.exist?(log_directory)
        reciter_log_folder = File.join(log_directory, reciter_id.to_s)
        FileUtils.mkdir_p(reciter_log_folder) unless Dir.exist?(reciter_log_folder)

        reciter_files.each do |file_path|
          folder_name = File.basename(File.dirname(file_path))
          log_file = File.join(log_directory, "#{folder_name}.log")

          if File.exist?(log_file)
            destination_log = File.join(reciter_log_folder, "#{folder_name}.log")

            unless File.exist?(destination_log)
              begin
                FileUtils.mv(log_file, destination_log)
                puts "  Moved log: #{folder_name}.log -> #{reciter_log_folder}/"
              rescue => e
                puts "  Error moving log file #{log_file}: #{e.message}"
              end
            end
          end
        end
      end
    end

    puts "Grouping complete!"
  end

  def segmented_recitations
    return @recitations if @recitations.present?

    files = filter_segments_files
    recitation_ids = []

    files.select do |file_path|
      folder_name = File.basename(File.dirname(file_path))
      recitation_ids << folder_name[0..2].to_i
    end

    @recitations = Audio::Recitation.where(id: recitation_ids.uniq)
  end

  protected

  def calculate_audio_file_duration(audio_file_path)
    # Use ffprobe to get duration in seconds with high precision
    command = "ffprobe -v error -show_entries format=duration -of default=noprint_wrappers=1:nokey=1 \"#{audio_file_path}\""
    duration_seconds = `#{command}`.strip.to_f

    if duration_seconds > 0
      (duration_seconds * 1000).round
    end
  end

  def adjust_boundary_start_time(ayah_boundaries, boundary_silences_map, adjustment_results)
    ayah_boundaries.each_with_index do |ayah_boundary, index|
      ayah_number = ayah_boundary.ayah_number
      ayah_silence_data = boundary_silences_map[ayah_number]
      next if ayah_boundary.blank?

      # Filter out overlapping silences - only use before_start and after_end
      useful_silences = ayah_silence_data['silences'].reject { |s| s['position'] == 'overlapping' }
      before_silences = useful_silences.select { |s| s['position'] == 'before_start' }

      ayah_result = {
        ayah: ayah_number,
        original_start: ayah_boundary.start_time,
        original_end: ayah_boundary.end_time,
        corrected_start_time: ayah_boundary.start_time,
        corrected_end_time: ayah_boundary.end_time,
        silence_before_used: nil,
        silence_after_used: nil,
        adjustment_notes: []
      }

      # For first ayah, always start at 0
      if index == 0
        ayah_result[:corrected_start_time] = 0
        ayah_result[:adjustment_notes] << 'First ayah: start set to 0'
      else
        # For subsequent ayahs, use silence before start if available
        if before_silences.any?
          # Find closest silence before start
          # filter { |s| s['distance_to_boundary'] > 0 }
          closest_before = before_silences.max_by { |s| s['distance_to_boundary'] }

          if closest_before
            # Set start to silence end + MIN_GAP_BETWEEN_AYAHS
            new_start = closest_before['start_time'] + [closest_before['distance_to_boundary'] / 2, closest_before['duration'] / 2].max
          end

          # Constraints:
          # 1. Don't move start later than original
          # 2. Don't move start before previous ayah's end (this would create overlap)
          can_use_silence = new_start <= ayah_boundary.start_time

          if can_use_silence
            ayah_result[:corrected_start_time] = new_start
            ayah_result[:silence_before_used] = closest_before
            ayah_result[:adjustment_notes] << "Start adjusted using silence that ends at: #{closest_before['end_time']}ms)"
          elsif new_start > ayah_boundary.start_time
            ayah_result[:adjustment_notes] << "Silence would move start too late, keeping current"
          end
        else
          ayah_result[:adjustment_notes] << 'No usable silence before start'
        end
      end

      adjustment_results[ayah_number] = ayah_result
    end

    adjustment_results
  end

  def adjust_boundary_end_time(ayah_boundaries, boundary_silences_map, adjustment_results)
    ayah_boundaries.each_with_index do |ayah_boundary, index|
      ayah_number = ayah_boundary.ayah_number
      next_ayah = ayah_boundaries[index + 1]
      next if next_ayah.blank? # last ayah

      ayah_result = adjustment_results[ayah_number]
      next_ayah_result = adjustment_results[ayah_number + 1]
      next if next_ayah_result.blank?

      ayah_silence_data = boundary_silences_map[ayah_number]
      useful_silences = ayah_silence_data['silences'].reject { |s| s['position'] == 'overlapping' }
      after_silences = useful_silences.select { |s| s['position'] == 'after_end' }

      current_end = ayah_result[:original_end]
      new_end = current_end

      # Maximum allowed end time (must leave MIN_GAP_BETWEEN_AYAHS before next ayah)
      max_allowed_end = next_ayah_result[:corrected_start_time] - MIN_GAP_BETWEEN_AYAHS

      if after_silences.any?
        # Find the silence closest to the current end time
        closest_after = after_silences.min_by { |s| s['distance_to_boundary'] }
        farthest_after = after_silences.max_by { |s| s['distance_to_boundary'] }

        distances = [
          max_allowed_end
        ]

        if closest_after
          distances << closest_after['end_time'] + MIN_GAP_BETWEEN_AYAHS
        end

        if farthest_after
          distances << farthest_after['start_time'] - MIN_GAP_BETWEEN_AYAHS
        end
        max_allowed_end = distances.min

        # Calculate 50% of the silence duration
        # silence_extension = (closest_after['duration'] * 0.5).round
        # proposed_end = current_end + silence_extension

        while new_end + 30 < max_allowed_end
          new_end += 30
        end

        if new_end > current_end
          ayah_result[:corrected_end_time] = new_end
          ayah_result[:silence_after_used] = closest_after
          ayah_result[:adjustment_notes] << "End extended by #{new_end - current_end}ms using silence (#{closest_after['duration']}ms)"
        else
          ayah_result[:adjustment_notes] << "Cannot extend end: would violate minimum gap to next ayah"
        end
      else
        # No silence - use gap duration and extend by 50%
        # Calculate gap between current end and next ayah start
        gap_duration = next_ayah_result[:corrected_start_time] - current_end

        if gap_duration > MIN_GAP_BETWEEN_AYAHS
          # We have room to extend - use 50% of available gap
          available_gap = gap_duration - MIN_GAP_BETWEEN_AYAHS
          extended_time = 0

          while new_end < max_allowed_end && extended_time < available_gap
            new_end += 30
            extended_time += 30
          end

          # gap_extension = (available_gap * 0.5).round
          # Proposed new end time
          # proposed_end = current_end + gap_extension

          # Ensure we don't exceed the maximum allowed end time
          # new_end = [proposed_end, max_allowed_end].min

          # Only extend if the new end is actually greater than current
          if new_end > current_end
            ayah_result[:corrected_end_time] = new_end
            ayah_result[:adjustment_notes] << "End extended by #{new_end - current_end}ms using gap duration (#{gap_duration}ms)"
          else
            ayah_result[:adjustment_notes] << "Gap too small to extend end time"
          end
        else
          ayah_result[:adjustment_notes] << "No silence after end, gap too small to extend"
        end
      end

      if ayah_result[:corrected_end_time] >= next_ayah_result[:corrected_start_time]
        ayah_result[:corrected_end_time] = next_ayah_result[:corrected_start_time] - MIN_GAP_BETWEEN_AYAHS
        ayah_result[:adjustment_notes] << "End time capped to maintain minimum gap"
      end

      adjustment_results[ayah_number] = ayah_result
    end
  end

  def after_processing_summary
    puts "Batch processing completed"

    if files_with_issues.size > 0
      puts "Following files has issues:"
      puts files_with_issues.join("\n")
    end
  end

  def merge_consecutive_duplicates_positions(positions)
    merged = []

    positions.each do |pos|
      if merged.any? &&
        merged.last[:ayah] == pos[:ayah] &&
        merged.last[:word] == pos[:word]

        # Merge with the last one
        merged.last[:end_time] = [merged.last[:end_time], pos[:end_time]].max
        merged.last[:start_time] = [merged.last[:start_time], pos[:start_time]].min
        merged.last[:text] = "#{merged.last[:text]} #{pos[:text]}"
        merged.last[:failure_data].merge!(pos[:failure_data]) # keep any failure_data
      else
        merged << pos.dup
      end
    end

    merged
  end

  def filter_segments_files(reciter_id = nil, surah_id = nil)
    files = []
    puts "Scanning directory: #{@data_directory}"

    Find.find(@data_directory) do |path|
      if File.basename(path) == "time-machine.json"
        files << path
      end
    end

    if reciter_id.present?
      files = files.select do |file_path|
        folder_name = File.basename(File.dirname(file_path))
        matched = folder_name[0..2].to_i == reciter_id

        if surah_id
          matched && folder_name[3..5].to_i == surah_id
        else
          matched
        end
      end
    end

    puts "Found #{files.length} files"
    files
  end

  def process_file(file_path)
    ActiveRecord::Base.logger = nil

    begin
      parser = AudioSegmentParser.new(file_path)
      puts "Reciter ID: #{parser.reciter_id}, Surah: #{parser.surah_number}"

      parser.run

      puts "Reciter ID: #{parser.reciter_id}, Surah: #{parser.surah_number} - Parsed #{parser.positions.count} segments"
      puts "Segments Stats: #{parser.stats}"
      puts "Fixing missing positions..."
      parser.fix_missing_positions
      puts "#{parser.positions.count} segments after fixing the missing positions"

      Segments::Position
        .where(
          surah_number: parser.surah_number,
          reciter_id: parser.reciter_id
        ).delete_all

      Segments::Failure
        .where(
          surah_number: parser.surah_number,
          reciter_id: parser.reciter_id
        ).delete_all

      Segments::AyahBoundary.where(
        surah_number: parser.surah_number,
        reciter_id: parser.reciter_id
      ).delete_all

      if parser.positions.any?
        import_segments(
          parser.positions,
          parser.failures,
          parser.reciter_id
        )
      else
        puts "No segments found, skipping import"
        filter_segments_files << file_path
      end
    rescue => e
      files_with_issues << file_path
      puts "Error processing file: #{e.message}"
      puts "Backtrace: #{e.backtrace.first(3).join("\n    ")}"
    end
  end

  def import_segments(positions, failures, reciter_id)
    positions = merge_consecutive_duplicates_positions(positions)
    positions = adjust_positions_corrected_times(positions)

    debug_ayah_segments_stats(positions, reciter_id)

    positions_data = []

    positions.each_with_index do |pos, index|
      positions_data << {
        surah_number: pos[:surah],
        ayah_number: pos[:ayah],
        word_number: pos[:word],
        word_key: generate_word_key(pos[:surah], pos[:ayah], pos[:word]),
        reciter_id: reciter_id,
        start_time: pos[:start_time],
        end_time: pos[:end_time],
        corrected_start_time: pos[:corrected_start_time],
        corrected_end_time: pos[:corrected_end_time]
      }

      if index > 0 && index % 5000 == 0
        bulk_insert_positions(positions_data)
        positions_data = []
      end
    end

    if positions_data.any?
      bulk_insert_positions(positions_data)
    end

    failures_data = failures.map do |failure|
      {
        reciter_id: reciter_id,
        surah_number: failure[:surah_number],
        ayah_number: failure[:ayah_number],
        word_number: failure[:word_number],
        word_key: generate_word_key(failure[:surah_number], failure[:ayah_number], failure[:word_number]),
        text: failure[:text],
        failure_type: failure[:failure_type],
        received_transcript: failure[:received_transcript],
        expected_transcript: failure[:expected_transcript],
        start_time: failure[:start_time],
        end_time: failure[:end_time],
        mistake_positions: failure[:mistake_positions] || '',
        corrected: failure[:corrected] || false,
        corrected_ayah_number: failure[:corrected_ayah_number],
        corrected_word_number: failure[:corrected_word_number],
        corrected_start_time: failure[:corrected_start_time],
        corrected_end_time: failure[:corrected_end_time]
      }
    end

    if failures_data.any?
      bulk_insert_failures(failures_data)
    end

    create_ayah_boundaries(reciter_id, positions)
    create_detection_data(reciter_id, positions, failures)
  end

  private

  # Validate and fix any overlaps between ayah boundaries
  # Ensures corrected_end_time <= next ayah's corrected_start_time
  def fix_boundary_overlaps(ayah_boundaries)
    return if ayah_boundaries.length < 2
    overlaps_fixed = 0

    ayah_boundaries.each_with_index do |ayah, index|
      next if index >= ayah_boundaries.length - 1 # Skip last ayah

      next_ayah = ayah_boundaries[index + 1]
      # Check for overlap (>= because touching boundaries with 0 gap is also an issue)

      if ayah.corrected_end_time >= next_ayah.corrected_start_time
        overlap = ayah.corrected_end_time - next_ayah.corrected_start_time

        puts "⚠️  Overlap detected: Ayah #{ayah.ayah_number} end (#{ayah.corrected_end_time}ms) >= Ayah #{next_ayah.ayah_number} start (#{next_ayah.corrected_start_time}ms)"
        puts "    Overlap/Touch: #{overlap}ms"

        # Fix: Set current ayah end to next ayah start - MIN_GAP_BETWEEN_AYAHS
        # new_end_time = next_ayah.corrected_start_time - MIN_GAP_BETWEEN_AYAHS
        new_end_time = next_ayah.corrected_start_time - [MIN_GAP_BETWEEN_AYAHS, overlap].max
        # Ensure we don't reduce end time below original
        # new_end_time = [new_end_time, ayah.end_time].max
        puts "    Fixing: Setting Ayah #{ayah.ayah_number} end to #{new_end_time}ms (gap: #{next_ayah.corrected_start_time - new_end_time}ms)"

        ayah.update_column(:corrected_end_time, new_end_time)
        overlaps_fixed += 1
      end

      # Also check for minimum gap
      gap = next_ayah.corrected_start_time - ayah.corrected_end_time
      if gap < MIN_GAP_BETWEEN_AYAHS && gap >= 0
        puts "⚠️  Small gap detected: #{gap}ms between Ayah #{ayah.ayah_number} and #{next_ayah.ayah_number}"
        puts "    Adjusting to maintain #{MIN_GAP_BETWEEN_AYAHS}ms minimum gap"

        # Adjust current ayah end to create minimum gap
        # new_end_time = next_ayah.corrected_start_time - MIN_GAP_BETWEEN_AYAHS
        # new_end_time = [new_end_time, ayah.end_time].max

        # ayah.update_column(:corrected_end_time, new_end_time)
        overlaps_fixed += 1
      end
    end

    if overlaps_fixed > 0
      puts "\n✓ Fixed #{overlaps_fixed} overlap(s) or gap(s)"
    end
  end

  def parse_reciter_and_surah_id(filename)
    reciter_id = filename[0..2].to_i
    surah_number = filename[3..5].to_i

    [reciter_id, surah_number]
  end

  def debug_ayah_segments_stats(positions, reciter_id)
    chapter_id = positions[0][:surah]

    review_ayahs = []
    Verse.where(chapter_id: chapter_id).find_each do |verse|
      ayah_positions = positions.select { |pos| pos[:ayah] == verse.verse_number }
      expected_word_count = verse.words_count
      actual_word_count = ayah_positions.map { |pos| pos[:word] }.uniq.count

      if expected_word_count != actual_word_count
        review_ayahs << {
          surah_number: chapter_id,
          reciter_id: reciter_id,
          verse_id: verse.id,
          ayah_number: verse.verse_number,
          review_type: 'missing_segments',
          comment: "Expected #{expected_word_count} segments, Found #{actual_word_count} segments"
        }
        puts "Mismatch in Surah #{chapter_id}, Ayah #{verse.verse_number}: Expected #{expected_word_count} words, Found #{actual_word_count} words"
      end

      if expected_word_count != ayah_positions.map { |pos| pos[:word] }.count
        review_ayahs << {
          surah_number: chapter_id,
          reciter_id: reciter_id,
          verse_id: verse.id,
          ayah_number: verse.verse_number,
          review_type: 'repetition',
          comment: "Duplicate words detected in ayah #{verse.verse_number}, maybe this ayah has repeated segments?"
        }
        puts "Duplicate words detected in Surah #{chapter_id}, Ayah #{verse.verse_number}. Maybe repeated words?"
      end

      auto_fixed_missed_positions = ayah_positions.select do |pos|
        data = pos[:failure_data] || {}
        data[:type] == 'missing_word'
      end

      if auto_fixed_missed_positions.present?
        auto_fixed_missed_positions = auto_fixed_missed_positions.group_by { |pos| [pos[:surah], pos[:ayah]] }
        auto_fixed_missed_positions.each do |(surah, ayah), fixed_ayah_positions|
          words_ids = fixed_ayah_positions.map do |a|
            a[:word]
          end

          review_ayahs << {
            surah_number: chapter_id,
            reciter_id: reciter_id,
            verse_id: verse.id,
            ayah_number: verse.verse_number,
            review_type: 'auto_fixed',
            comment: "Auto fixed the missing words(#{words_ids.uniq.join(', ')})"
          }
        end
      end
    end

    if review_ayahs.present?
      Segments::ReviewAyah.upsert_all(review_ayahs)
    end
  end

  def adjust_positions_corrected_times(positions)
    end_time_offset = 50 # milliseconds
    positions_by_ayah = positions.group_by { |pos| [pos[:surah], pos[:ayah]] }

    corrected_positions = []

    positions_by_ayah.each do |(surah, ayah), ayah_positions|
      sorted_positions = ayah_positions.sort_by { |pos| pos[:start_time] }

      sorted_positions.each_with_index do |pos, index|
        corrected_pos = pos.dup

        if index == 0
          # First word in ayah
          if pos[:ayah] == 1 && pos[:word] == 1
            corrected_pos[:corrected_start_time] = 0
          else
            corrected_pos[:corrected_start_time] = pos[:start_time]
          end

          corrected_pos[:corrected_end_time] = pos[:end_time]
        else
          previous_pos = sorted_positions[index - 1]
          gap = pos[:start_time] - previous_pos[:end_time]

          if gap > end_time_offset
            corrected_positions.last[:corrected_end_time] = [
              pos[:start_time] - end_time_offset,
              corrected_positions.last[:end_time]
            ].max

            corrected_pos[:corrected_start_time] = pos[:start_time]
          else
            corrected_pos[:corrected_start_time] = pos[:start_time]
          end

          corrected_pos[:corrected_end_time] = pos[:end_time]
        end

        corrected_positions << corrected_pos
      end
    end

    corrected_positions
  end

  def bulk_insert_positions(positions_data)
    return if positions_data.empty?

    Segments::Position.insert_all(positions_data)
  end

  def bulk_insert_failures(failures_data)
    return if failures_data.empty?

    Segments::Failure.insert_all(failures_data)
  end

  def create_ayah_boundaries(reciter_id, positions)
    ayah_groups = positions.group_by { |pos| [pos[:surah], pos[:ayah]] }

    boundaries_data = ayah_groups.map do |(surah, ayah), ayah_positions|
      grouped_positions = ayah_positions.group_by { |p| p[:word] }
      first_word = grouped_positions.keys.min
      last_word = grouped_positions.keys.max
      start_time = grouped_positions[first_word].map { |pos| pos[:start_time] }.min
      end_time = grouped_positions[last_word].map { |pos| pos[:end_time] }.max

      {
        surah_number: surah,
        ayah_number: ayah,
        verse_id: Verse.find_by_verse_key("#{surah}:#{ayah}")&.id,
        start_time: start_time,
        end_time: end_time,
        reciter_id: reciter_id
      }
    end

    if boundaries_data.any?
      bulk_insert_ayah_boundaries(boundaries_data)
    end
  end

  def bulk_insert_ayah_boundaries(boundaries_data)
    return if boundaries_data.empty?

    Segments::AyahBoundary.insert_all(boundaries_data)
  end

  def create_detection_data(reciter_id, positions, failures)
    positions_by_ayah = positions.group_by { |pos| [pos[:surah], pos[:ayah]] }
    failures_by_ayah = failures.group_by { |failure| [failure[:surah_number], failure[:ayah_number]] }

    detection_data = []

    positions_by_ayah.each do |(surah, ayah), ayah_positions|
      position_count = ayah_positions.count

      ayah_failures = failures_by_ayah[[surah, ayah]] || []
      failure_count = ayah_failures.count

      if position_count > 0
        detection_data << {
          surah_number: surah,
          ayah_number: ayah,
          reciter_id: reciter_id,
          detection_type: 'POSITION',
          count: position_count
        }
      end

      if failure_count > 0
        detection_data << {
          surah_number: surah,
          ayah_number: ayah,
          reciter_id: reciter_id,
          detection_type: 'FAILURE',
          count: failure_count
        }
      end
    end

    if detection_data.any?
      bulk_insert_detections(detection_data)
    end
  end

  def bulk_insert_detections(detection_data)
    return if detection_data.empty?

    Segments::Detection.insert_all(detection_data)
  end

  def generate_word_key(surah_number, ayah_number, word_number)
    "#{surah_number}:#{ayah_number}:#{word_number}"
  end

  def setup_db(reset_db:)
    db_file = "#{@data_directory.gsub('/vs_logs', '')}/segments_database.db"
    FileUtils.rm(db_file) if File.exist?(db_file) && reset_db

    Segments::Base.establish_connection(
      adapter: 'sqlite3',
      database: db_file
    )

    connection = Segments::Base.connection
    return if connection.table_exists?('segments_reciters')

    connection.create_table :segments_reciters do |t|
      t.string :name
      t.string :segmented_chapters
      t.text :audio_urls
    end

    connection.create_table :segments_review_ayahs do |t|
      t.integer :surah_number
      t.integer :ayah_number
      t.integer :verse_id
      t.integer :reciter_id
      t.string :comment
      t.string :review_type
    end

    connection.create_table :segments_failures do |t|
      t.integer :surah_number
      t.integer :ayah_number
      t.integer :word_number
      t.string :word_key
      t.string :text
      t.integer :reciter_id
      t.string :failure_type
      t.string :received_transcript
      t.string :expected_transcript
      t.integer :start_time
      t.integer :end_time
      t.string :mistake_positions, default: ''

      t.boolean :corrected, default: false
      t.integer :corrected_ayah_number
      t.integer :corrected_word_number
      t.integer :corrected_start_time
      t.integer :corrected_end_time
    end

    connection.create_table :segments_positions do |t|
      t.integer :surah_number
      t.integer :ayah_number
      t.integer :word_number
      t.string :word_key
      t.integer :reciter_id
      t.integer :start_time
      t.integer :end_time
      t.integer :corrected_start_time
      t.integer :corrected_end_time
    end

    connection.create_table :segments_detections do |t|
      t.integer :surah_number
      t.integer :ayah_number
      t.integer :reciter_id
      t.string :detection_type
      t.integer :count
    end

    connection.create_table :segments_logs do |t|
      t.integer :surah_number
      t.integer :reciter_id
      t.integer :timestamp
      t.string :log
    end

    connection.create_table :segments_ayah_boundaries do |t|
      t.integer :surah_number
      t.integer :ayah_number
      t.integer :reciter_id
      t.integer :verse_id

      t.integer :start_time
      t.integer :end_time

      t.integer :gap_before_start_time
      t.integer :gap_before_end_time

      t.integer :gap_after_start_time
      t.integer :gap_after_end_time

      t.integer :corrected_start_time
      t.integer :corrected_end_time
    end
  end
end<|MERGE_RESOLUTION|>--- conflicted
+++ resolved
@@ -2,12 +2,8 @@
 require 'fileutils'
 
 =begin
-<<<<<<< HEAD
 # Basic workflow
 p = BatchAudioSegmentParser.new(data_directory: "tools/segments/data/vs_logs", reset_db: false)
-=======
-p = BatchAudioSegmentParser.new(data_directory: "/Volumes/Data/qul-segments/data/vs_logs", reset_db: true)
->>>>>>> c1e4bf58
 
 p.validate_log_files
 p.remove_duplicate_files
@@ -15,23 +11,7 @@
 p.process_all_files
 
 1.upto(114) do |i|
-<<<<<<< HEAD
   p.process_reciter(reciter: 1, surah: 2)
-=======
-  p.process_reciter(reciter: 65, surah: i)
->>>>>>> c1e4bf58
-end
-
-# Method 1: Adjust boundaries using full audio silence detection
-p.segmented_recitations.each do |r|
-<<<<<<< HEAD
-  1.upto(114) do |i|
-  end
-=======
-1.upto(114) do |i|
-  p.prepare_ayah_boundaries(reciter: 65, surah: i)
-end
->>>>>>> c1e4bf58
 end
 
 p.cleanup_duplicate_failures
